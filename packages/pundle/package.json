{
  "name": "pundle",
  "version": "1.1.11",
  "description": "Creating peaceful bundles for everyone",
  "main": "lib/index.js",
  "scripts": {
    "test": "apm test",
    "lint": "eslint ."
  },
  "repository": {
    "type": "git",
    "url": "git+ssh://git@github.com/motion/pundle.git"
  },
  "keywords": [
    "bundle",
    "bundler",
    "assets"
  ],
  "author": "steelbrain",
  "license": "MIT",
  "bugs": {
    "url": "https://github.com/motion/pundle/issues"
  },
  "homepage": "https://github.com/motion/pundle#readme",
  "dependencies": {
    "chalk": "^1.1.3",
    "chokidar": "^1.6.1",
    "lodash.difference": "^4.5.0",
    "lodash.invert": "^4.1.1",
    "lodash.uniqby": "^4.7.0",
    "pundle-api": "^1.1.6",
    "pundle-browser": "^1.1.3",
    "pundle-fs": "^1.1.3",
<<<<<<< HEAD
    "resolve": "^1.1.7",
=======
    "pundle-generator": "^1.1.11",
>>>>>>> 88368647
    "sb-event-kit": "^2.0.0",
    "sb-promisify": "^2.0.1",
    "source-map": "^0.5.6"
  }
}<|MERGE_RESOLUTION|>--- conflicted
+++ resolved
@@ -31,11 +31,7 @@
     "pundle-api": "^1.1.6",
     "pundle-browser": "^1.1.3",
     "pundle-fs": "^1.1.3",
-<<<<<<< HEAD
     "resolve": "^1.1.7",
-=======
-    "pundle-generator": "^1.1.11",
->>>>>>> 88368647
     "sb-event-kit": "^2.0.0",
     "sb-promisify": "^2.0.1",
     "source-map": "^0.5.6"
