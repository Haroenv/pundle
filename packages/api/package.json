{
  "name": "pundle-api",
<<<<<<< HEAD
  "version": "1.1.6",
=======
  "version": "1.1.8",
>>>>>>> 88368647
  "description": "Helpers to write components for Pundle",
  "main": "lib/index.js",
  "scripts": {
    "test": "apm test",
    "lint": "eslint ."
  },
  "repository": {
    "type": "git",
    "url": "git+ssh://git@github.com/motion/pundle.git"
  },
  "author": "steelbrain",
  "license": "MIT",
  "bugs": {
    "url": "https://github.com/motion/pundle/issues"
  },
  "homepage": "https://github.com/motion/pundle#readme",
  "dependencies": {
    "ignore": "^3.2.0"
  },
  "devDependencies": {
    "jasmine-fix": "^1.0.1"
  }
}<|MERGE_RESOLUTION|>--- conflicted
+++ resolved
@@ -1,10 +1,6 @@
 {
   "name": "pundle-api",
-<<<<<<< HEAD
-  "version": "1.1.6",
-=======
   "version": "1.1.8",
->>>>>>> 88368647
   "description": "Helpers to write components for Pundle",
   "main": "lib/index.js",
   "scripts": {
