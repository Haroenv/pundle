--- conflicted
+++ resolved
@@ -1,9 +1,4 @@
 {
-<<<<<<< HEAD
   "lerna": "2.0.0-beta.30",
-  "version": "1.1.2"
-=======
-  "lerna": "2.0.0-beta.24",
   "version": "1.1.7"
->>>>>>> 0762acf0
 }